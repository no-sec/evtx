--- conflicted
+++ resolved
@@ -136,9 +136,7 @@
             Box::new(BufWriter::new(io::stdout()))
         };
 
-<<<<<<< HEAD
         let sorted_output = matches.is_present("sorted_output");
-=======
         let ids = match matches.values_of("filter-id") {
             None => Vec::new(),
             Some(i) => i.map(|s| s.parse::<u64>().expect("invalid id given")).collect(),
@@ -147,7 +145,6 @@
         let data_regex = matches.value_of("filter-data").and_then(|d| {
             Some(Regex::new(d).expect("invalid regular expression"))
         });
->>>>>>> 9d33501b
 
         Ok(EvtxDump {
             parser_settings: ParserSettings::new()
@@ -394,12 +391,11 @@
                 -vvv - trace
             NOTE: trace output is only available in debug builds, as it is extremely verbose."#))
         )
-<<<<<<< HEAD
         .arg(Arg::with_name("sorted_output")
             .short("-S").long("--sort")
             .takes_value(false)
             .help("sort output by record id")
-=======
+        )
         .arg(Arg::with_name("filter-id")
             .short("I").long("--filter-id")
             .help("display only events with the given event ids. The value of this option must be a comma separated list")
@@ -422,7 +418,6 @@
                     _ => Err(String::from("unknown error"))
                 }
             })
->>>>>>> 9d33501b
         )
         .get_matches();
 
